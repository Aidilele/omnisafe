--- conflicted
+++ resolved
@@ -20,9 +20,6 @@
 import torch.nn as nn
 from torch.distributions import Bernoulli
 
-<<<<<<< HEAD
-from .helpers import SinusoidalPosEmb, Downsample1d, Upsample1d, Conv1dBlock, Unsqueeze
-=======
 from omnisafe.models.dd_models.helpers import (
     Conv1dBlock,
     Downsample1d,
@@ -30,7 +27,6 @@
     Unsqueeze,
     Upsample1d,
 )
->>>>>>> 789d156c
 
 
 class Residual(nn.Module):
@@ -139,11 +135,7 @@
             [
                 Conv1dBlock(inp_channels, out_channels, kernel_size, mish),
                 Conv1dBlock(out_channels, out_channels, kernel_size, mish),
-<<<<<<< HEAD
-            ]
-=======
             ],
->>>>>>> 789d156c
         )
 
         act_fn = nn.Mish() if mish else nn.SiLU()
@@ -160,16 +152,6 @@
             if inp_channels != out_channels
             else nn.Identity()
         )
-<<<<<<< HEAD
-
-    def forward(self, x, t):
-        '''
-        x : [ batch_size x inp_channels x horizon ]
-        t : [ batch_size x embed_dim ]
-        returns:
-        out : [ batch_size x out_channels x horizon ]
-        '''
-=======
 
     def forward(self, x: torch.Tensor, t: torch.Tensor) -> torch.Tensor:
         """Forward progress of ResidualTemporalBlock.
@@ -180,7 +162,6 @@
         Returns:
         out : [ batch_size x out_channels x horizon ]
         """
->>>>>>> 789d156c
         out = self.blocks[0](x) + self.time_mlp(t)
         out = self.blocks[1](out)
 
@@ -192,19 +173,6 @@
 
     def __init__(
         self,
-<<<<<<< HEAD
-        horizon,
-        transition_dim,
-        dim=128,
-        dim_mults=(1, 2, 4, 8),
-        returns_condition=False,
-        condition_dropout=0.1,
-        calc_energy=False,
-        kernel_size=5,
-        constraints_dim=0,
-        skills_dim=0,
-    ):
-=======
         horizon: int,
         transition_dim: int,
         dim: int = 128,
@@ -217,7 +185,6 @@
         skills_dim: int = 0,
     ) -> None:
         """Initialize for Class:TemporalUnet."""
->>>>>>> 789d156c
         super().__init__()
 
         dims = [transition_dim, *(dim * m for m in dim_mults)]
@@ -310,13 +277,8 @@
                             mish=mish,
                         ),
                         Downsample1d(dim_out) if not is_last else nn.Identity(),
-<<<<<<< HEAD
-                    ]
-                )
-=======
                     ],
                 ),
->>>>>>> 789d156c
             )
 
             if not is_last:
@@ -363,13 +325,8 @@
                             mish=mish,
                         ),
                         Upsample1d(dim_in) if not is_last else nn.Identity(),
-<<<<<<< HEAD
-                    ]
-                )
-=======
                     ],
                 ),
->>>>>>> 789d156c
             )
 
             if not is_last:
@@ -382,20 +339,6 @@
 
     def forward(
         self,
-<<<<<<< HEAD
-        x,
-        time,
-        returns=None,
-        constraints=None,
-        skills=None,
-        use_dropout=True,
-        force_dropout=False,
-    ):
-        '''
-        x : [ batch x horizon x transition ]
-        returns : [batch x horizon]
-        '''
-=======
         x: torch.Tensor,
         time: torch.Tensor,
         returns: torch.Tensor = None,
@@ -409,7 +352,6 @@
         x : [ batch x horizon x transition ]
         returns : [batch x horizon]
         """
->>>>>>> 789d156c
         if self.calc_energy:
             x_inp = x
 
@@ -470,13 +412,6 @@
             grad = torch.autograd.grad(outputs=energy, inputs=x_inp, create_graph=True)
             return grad[0]
 
-<<<<<<< HEAD
-    def get_pred(self, x, cond, time, returns=None, use_dropout=True, force_dropout=False):
-        '''
-        x : [ batch x horizon x transition ]
-        returns : [batch x horizon]
-        '''
-=======
         return x
 
     def get_pred(
@@ -493,7 +428,6 @@
         x : [ batch x horizon x transition ]
         returns : [batch x horizon]
         """
->>>>>>> 789d156c
         # x = einops.rearrange(x, 'b h t -> b t h')
         x = x.permute(0, 2, 1)
         t = self.time_mlp(time)
@@ -503,11 +437,7 @@
             returns_embed = self.returns_mlp(returns)
             if use_dropout:
                 mask = self.mask_dist.sample(sample_shape=(returns_embed.size(0), 1)).to(
-<<<<<<< HEAD
-                    returns_embed.device
-=======
                     returns_embed.device,
->>>>>>> 789d156c
                 )
                 returns_embed = mask * returns_embed
             if force_dropout:
